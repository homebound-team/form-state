--- conflicted
+++ resolved
@@ -3,11 +3,7 @@
 import { FragmentField, newFragmentField } from "src/fields/fragmentField";
 import { ListFieldState, newListFieldState } from "src/fields/listField";
 import { FieldState, FieldStateInternal, InternalSetOpts, SetOpts, newValueFieldState } from "src/fields/valueField";
-<<<<<<< HEAD
 import { Builtin, deepClone, fail } from "src/utils";
-=======
-import { Builtin, fail } from "src/utils";
->>>>>>> 5d17fda9
 
 /**
  * Wraps a given input/on-the-wire type `T` for editing in a form.
